--- conflicted
+++ resolved
@@ -1,297 +1,410 @@
 #! /usr/bin/env python3
 
-if __name__ == "__main__":
-    from pyiqfeed.service import FeedService
-<<<<<<< HEAD
-    from pyiqfeed.listeners import VerboseIQFeedListener, VerboseQuoteListener, VerboseAdminListener
-    from pyiqfeed.passwords import dtn_login, dtn_password, dtn_product_id
-    from pyiqfeed.conn import AdminConn, QuoteConn, HistoryConn, LookupConn, TableConn
-=======
-    from pyiqfeed.listeners import VerboseIQFeedListener, VerboseQuoteListener, VerboseAdminListener, VerboseBarListener
-    from pyiqfeed.listeners import SilentIQFeedListener, SilentQuoteListener, SilentAdminListener, SilentBarListener
-    from pyiqfeed.passwords import dtn_login, dtn_password, dtn_product_id
-    from pyiqfeed.conn import AdminConn, QuoteConn, HistoryConn, LookupConn, TableConn,  NewsConn, BarConn
-    from pprint import pprint
-    import datetime
->>>>>>> 42339a27
-    import time
-    import datetime
-
-    svc = FeedService(product=dtn_product_id, version="Debugging",
-                      login=dtn_login, password=dtn_password,
-                      autoconnect=True, savelogininfo=True)
+import time
+import datetime
+import pyiqfeed as iq
+from pprint import pprint
+import argparse
+
+from passwords import dtn_product_id, dtn_login, dtn_password
+
+
+def launch_service():
+    """Check if IQFeed.exe is running and start if not"""
+
+    svc = iq.FeedService(product=dtn_product_id,
+                         version="Debugging",
+                         login=dtn_login,
+                         password=dtn_password)
     svc.launch()
 
-    admin_conn = AdminConn(name="RunningInIde")
-    admin_listener = VerboseAdminListener("AdminListener")
+
+def get_level_1_quotes_and_trades(ticker: str, seconds: int):
+    """Get level 1 quotes and trades for ticker for seconds seconds."""
+
+    quote_conn = iq.QuoteConn(name="pyiqfeed-Example-lvl1")
+    quote_conn.start_runner()
+    quote_listener = iq.VerboseQuoteListener("Level 1 Listener")
+    quote_conn.add_listener(quote_listener)
+
+    all_fields = sorted(list(iq.QuoteConn.quote_msg_map.keys()))
+    quote_conn.select_update_fieldnames(all_fields)
+    quote_conn.watch(ticker)
+    time.sleep(seconds)
+    quote_conn.unwatch(ticker)
+    quote_conn.remove_listener(quote_listener)
+    quote_conn.stop_runner()
+    del quote_conn
+
+
+def get_regional_quotes(ticker: str, seconds: int):
+    """Get level 1 quotes and trades for ticker for seconds seconds."""
+
+    quote_conn = iq.QuoteConn(name="pyiqfeed-Example-regional")
+    quote_conn.start_runner()
+    quote_listener = iq.VerboseQuoteListener("Regional Listener")
+    quote_conn.add_listener(quote_listener)
+
+    quote_conn.regional_watch(ticker)
+    time.sleep(seconds)
+    quote_conn.regional_unwatch(ticker)
+    quote_conn.remove_listener(quote_listener)
+    quote_conn.stop_runner()
+    del quote_conn
+
+
+def get_trades_only(ticker: str, seconds: int):
+    """Get level 1 quotes and trades for ticker for seconds seconds."""
+
+    quote_conn = iq.QuoteConn(name="pyiqfeed-Example-trades-only")
+    quote_conn.start_runner()
+    quote_listener = iq.VerboseQuoteListener("Trades Listener")
+    quote_conn.add_listener(quote_listener)
+
+    quote_conn.trades_watch(ticker)
+    time.sleep(seconds)
+    quote_conn.unwatch(ticker)
+    quote_conn.remove_listener(quote_listener)
+    quote_conn.stop_runner()
+    del quote_conn
+
+
+def get_live_interval_bars(ticker: str, bar_len: int, seconds: int):
+    """Get real-time interval bars"""
+    bar_conn = iq.BarConn(name='pyiqfeed-Example-interval-bars')
+    bar_conn.start_runner()
+    bar_listener = iq.VerboseBarListener("Bar Listener")
+    bar_conn.add_listener(bar_listener)
+
+    bar_conn.watch(symbol=ticker, interval_len=bar_len,
+                   interval_type='s', update=1, lookback_bars=10)
+    time.sleep(seconds)
+    bar_conn.unwatch(ticker)
+    bar_conn.remove_listener(bar_listener)
+    bar_conn.stop_runner()
+    del bar_conn
+
+
+def get_administrative_messages(seconds: int):
+    """Run and AdminConn and print connection stats to screen."""
+
+    admin_conn = iq.AdminConn(name="pyiqfeed-Example-admin-messages")
+    admin_conn.start_runner()
+    admin_listener = iq.VerboseAdminListener("Admin Listener")
     admin_conn.add_listener(admin_listener)
-    admin_conn.start_runner()
-    admin_conn.set_admin_variables_from_dict(svc.admin_variables())
+    admin_conn.set_admin_variables(product=dtn_product_id,
+                                   login=dtn_login,
+                                   password=dtn_password,
+                                   autoconnect=True)
     admin_conn.client_stats_on()
-
-    quote_conn = QuoteConn(name="RunningInIDE")
-    quote_listener = VerboseQuoteListener("QuoteListener")
-    quote_conn.add_listener(quote_listener)
-    quote_conn.start_runner()
-
-    quote_conn.request_all_update_fieldnames()
-    quote_conn.request_current_update_fieldnames()
-    quote_conn.request_fundamental_fieldnames()
-    all_fields = sorted(list(QuoteConn.quote_msg_map.keys()))
-    quote_conn.select_update_fieldnames(all_fields)
-    quote_conn.watch("SPY")
-    time.sleep(10)
-
-    hist_conn = HistoryConn(name="RunningInIde")
-    hist_listener = VerboseIQFeedListener("HistListener")
+    time.sleep(seconds)
+
+
+def get_tickdata(ticker: str, max_ticks: int, num_days: int):
+    """Show how to read tick-data"""
+
+    hist_conn = iq.HistoryConn(name="pyiqfeed-Example-tickdata")
+    hist_conn.start_runner()
+    hist_listener = iq.VerboseIQFeedListener("History Tick Listener")
     hist_conn.add_listener(hist_listener)
-    hist_conn.start_runner()
-
-    ticks = hist_conn.request_ticks("INTC", 10)
-    print(ticks)
-
-    ticks = hist_conn.request_ticks_for_days(
-        "IBM", 365)
-    print(ticks)
-
+
+    # Look at docs for request_ticks, request_ticks_for_days and
+    # request_ticks_in_period to see various ways to specify time periods
+    # etc.
+
+    # Get the last 10 trades
+    tick_data = hist_conn.request_ticks(ticker=ticker, max_ticks=max_ticks)
+    pprint(tick_data)
+
+
+    # Get the last num_days days trades between 10AM and 12AM
+    # Limit to max_ticks ticks otherwise too much will be printed on screen
+    bgn_flt = datetime.time(hour=10, minute=0, second=0)
+    end_flt = datetime.time(hour=12, minute=0, second=0)
+    tick_data = hist_conn.request_ticks_for_days(ticker=ticker,
+                                                 num_days=num_days,
+                                                 bgn_flt=bgn_flt,
+                                                 end_flt=end_flt,
+                                                 max_ticks=max_ticks)
+    pprint(tick_data)
+
+
+    # Get all ticks between 9:30AM 5 days ago and 9:30AM today
+    # Limit to max_ticks since otherwise too much will be printed on
+    # screen
     today = datetime.date.today()
     sdt = today - datetime.timedelta(days=5)
+    start_tm = datetime.datetime(year=sdt.year,
+                                 month=sdt.month,
+                                 day=sdt.day,
+                                 hour=9,
+                                 minute=30)
     edt = today
-
-    start_tm = datetime.datetime(year=sdt.year, month=sdt.month, day=sdt.day, hour=9, minute=30)
-    end_tm = datetime.datetime(year=edt.year, month=edt.month, day=edt.day, hour=9, minute=30)
-
-    ticks = hist_conn.request_ticks_in_period(
-        "INTC",
-        start_tm,
-        end_tm,
-        max_ticks=100)
-    print(ticks)
-
-    bars = hist_conn.request_bars("INTC", 60, 's', 10)
-    print(bars)
-
-    bars = hist_conn.request_bars_for_days(
-        "INTC", 60, 's', 365)
-    print(bars)
-
-    bars = hist_conn.request_bars_in_period(
-        "INTC", 60, 's',
-        start_tm,
-        end_tm,
-        max_bars=100)
-    print(bars)
-
-    daily = hist_conn.request_daily_data("@VXH16", 10)
-    print(daily)
-
-    daily = hist_conn.request_daily_data_for_dates(
-        "INTC", datetime.date(2016, 1, 1), datetime.date(2016, 3, 4))
-    print(daily)
-
-    weekly = hist_conn.request_weekly_data("INTC", 10)
-    print(weekly)
-
-    monthly = hist_conn.request_monthly_data("INTC", 12)
-    print(monthly)
-
-    table_conn = TableConn(name="RunningInIDE")
-    table_listener = VerboseIQFeedListener("TableListener")
+    end_tm = datetime.datetime(year=edt.year,
+                               month=edt.month,
+                               day=edt.day,
+                               hour=9,
+                               minute=30)
+
+    tick_data = hist_conn.request_ticks_in_period(ticker=ticker,
+                                                  bgn_prd=start_tm,
+                                                  end_prd=end_tm,
+                                                  max_ticks=max_ticks)
+    pprint(tick_data)
+    hist_conn.remove_listener(hist_listener)
+    hist_conn.stop_runner()
+    del hist_conn
+
+
+def get_historical_bar_data(ticker: str, bar_len: int, bar_unit: str,
+                            num_bars:int):
+    """Shows how to get interval bars."""
+    hist_conn = iq.HistoryConn(name="pyiqfeed-Example-historical-bars")
+    hist_conn.start_runner()
+    hist_listener = iq.VerboseIQFeedListener("History Bar Listener")
+    hist_conn.add_listener(hist_listener)
+
+    # look at docs for request_bars, request_bars_for_days and
+    # request_bars_in_period for other ways to specify time periods etc
+    bars = hist_conn.request_bars(ticker=ticker,
+                                  interval_len=bar_len,
+                                  interval_type=bar_unit,
+                                  max_bars=num_bars)
+    pprint(bars)
+    hist_conn.remove_listener(hist_listener)
+    hist_conn.stop_runner()
+    del hist_conn
+
+
+def get_daily_data(ticker:str, num_days: int):
+    """Historical Daily Data"""
+    hist_conn = iq.HistoryConn(name="pyiqfeed-Example-daily-data")
+    hist_conn.start_runner()
+    hist_listener = iq.VerboseIQFeedListener("History Bar Listener")
+    hist_conn.add_listener(hist_listener)
+
+    daily_data = hist_conn.request_daily_data(ticker, num_days)
+    hist_conn.remove_listener(hist_listener)
+    pprint(daily_data)
+    hist_conn.stop_runner()
+    del hist_conn
+
+
+def get_reference_data():
+    """Markets, SecTypes, Trade Conditions etc"""
+    table_conn = iq.TableConn(name="pyiqfeed-Example-reference-data")
+    table_listener = iq.VerboseIQFeedListener("Reference Data Listener")
     table_conn.add_listener(table_listener)
     table_conn.update_tables()
-    print(table_conn.get_markets())
-    print(table_conn.get_security_types())
-    print(table_conn.get_trade_conditions())
-    print(table_conn.get_sic_codes())
-    print(table_conn.get_naic_codes())
-
-    lookup_conn = LookupConn(name="RunningInIDE")
-    lookup_listener = VerboseIQFeedListener("LookupListener")
+    print("Markets:")
+    pprint(table_conn.get_markets())
+    print("")
+
+    print("Security Types:")
+    pprint(table_conn.get_security_types())
+    print("")
+
+    print("Trade Conditions:")
+    pprint(table_conn.get_trade_conditions())
+    print("")
+
+    print("SIC Codes:")
+    pprint(table_conn.get_sic_codes())
+    print("")
+
+    print("NAIC Codes:")
+    pprint(table_conn.get_naic_codes())
+    print("")
+    table_conn.remove_listener(table_listener)
+    table_conn.stop_runner()
+    del table_conn
+
+
+def get_ticker_lookups(ticker: str):
+    """Lookup tickers."""
+    lookup_conn = iq.LookupConn(name="pyiqfeed-Example-Ticker-Lookups")
+    lookup_listener = iq.VerboseIQFeedListener("TickerLookupListener")
     lookup_conn.add_listener(lookup_listener)
     lookup_conn.start_runner()
 
-    tesla_syms = lookup_conn.request_symbols_by_filter(
-        search_term='TSLA', search_field='s')
-    print(tesla_syms)
+    syms = lookup_conn.request_symbols_by_filter(
+        search_term=ticker, search_field='s')
+    print("Symbols with %s in them" % ticker)
+    pprint(syms)
+    print("")
 
     sic_symbols = lookup_conn.request_symbols_by_sic(83)
-    print(sic_symbols)
+    print("Symbols in SIC 83:")
+    pprint(sic_symbols)
+    print("")
 
     naic_symbols = lookup_conn.request_symbols_by_naic(10)
-    print(naic_symbols)
-    #
+    print("Symbols in NAIC 10:")
+    pprint(naic_symbols)
+    print("")
+    lookup_conn.remove_listener(lookup_listener)
+    lookup_conn.stop_runner()
+    del lookup_conn
+
+
+def get_equity_option_chain(ticker: str):
+    """Equity Option Chains"""
+    lookup_conn = iq.LookupConn(name="pyiqfeed-Example-Eq-Option-Chain")
+    lookup_listener = iq.VerboseIQFeedListener("EqOptionListener")
+    lookup_conn.add_listener(lookup_listener)
+    lookup_conn.start_runner()
+    e_opt = lookup_conn.request_equity_option_chain(
+        symbol=ticker,
+        opt_type='pc',
+        month_codes="".join(iq.LookupConn.equity_call_month_letters +
+                            iq.LookupConn.equity_put_month_letters),
+        near_months=None,
+        include_binary=True,
+        filt_type=0, filt_val_1=None, filt_val_2=None)
+    print("Currently trading options for %s" % ticker)
+    pprint(e_opt)
+    lookup_conn.remove_listener(lookup_listener)
+    lookup_conn.stop_runner()
+    del lookup_conn
+
+
+def get_futures_chain(ticker: str):
+    """Futures chain"""
+    lookup_conn = iq.LookupConn(name="pyiqfeed-Example-Futures-Chain")
+    lookup_listener = iq.VerboseIQFeedListener("FuturesChainLookupListener")
+    lookup_conn.add_listener(lookup_listener)
+    lookup_conn.start_runner()
+
     f_syms = lookup_conn.request_futures_chain(
-        symbol="@VX",
-        month_codes="".join(LookupConn.futures_month_letters),
+        symbol=ticker,
+        month_codes="".join(iq.LookupConn.futures_month_letters),
         years="67",
         near_months=None,
         timeout=None)
+    print("Futures symbols with underlying %s" % ticker)
     print(f_syms)
-
-    f_spread = lookup_conn.request_futures_spread_chain(
-        symbol="@VX",
-        month_codes="".join(LookupConn.futures_month_letters),
+    lookup_conn.remove_listener(lookup_listener)
+    lookup_conn.stop_runner()
+    del lookup_conn
+
+
+def get_futures_spread_chain(ticker: str):
+    """Futures spread chain"""
+    lookup_conn = iq.LookupConn(name="pyiqfeed-Example-Futures-Spread-Lookup")
+    lookup_listener = iq.VerboseIQFeedListener("FuturesSpreadLookupListener")
+    lookup_conn.add_listener(lookup_listener)
+    lookup_conn.start_runner()
+
+    f_syms = lookup_conn.request_futures_spread_chain(
+        symbol=ticker,
+        month_codes="".join(iq.LookupConn.futures_month_letters),
         years="67",
         near_months=None,
         timeout=None)
-    print(f_spread)
-    #
-    f_opt = lookup_conn.request_futures_option_chain(
-        symbol="CL",
-        opt_type='pc',
-        month_codes="".join(LookupConn.futures_month_letters),
+    print("Futures Spread symbols with underlying %s" % ticker)
+    print(f_syms)
+    lookup_conn.remove_listener(lookup_listener)
+    lookup_conn.stop_runner()
+    del lookup_conn
+
+
+def get_futures_options_chain(ticker: str):
+    """Futures Option Chain"""
+    lookup_conn = iq.LookupConn(name="pyiqfeed-Example-Futures-Options-Chain")
+    lookup_listener = iq.VerboseIQFeedListener("FuturesOptionLookupListener")
+    lookup_conn.add_listener(lookup_listener)
+    lookup_conn.start_runner()
+
+    f_syms = lookup_conn.request_futures_option_chain(
+        symbol=ticker,
+        month_codes="".join(iq.LookupConn.futures_month_letters),
         years="67",
         near_months=None,
         timeout=None)
-    print(f_opt)
-
-    e_opt = lookup_conn.request_equity_option_chain(
-        symbol="INTC",
-        opt_type='pc',
-        month_codes="".join(LookupConn.equity_call_month_letters +
-                            LookupConn.equity_put_month_letters),
-        near_months=None,
-        include_binary=True,
-        filt_type=0, filt_val_1=None, filt_val_2=None,
-        timeout=None)
-<<<<<<< HEAD
-    print(e_opt)
-
-    time.sleep(10)
-=======
-    print("\nINTC request equity option chain:\n", e_opt, "\n")
-
-
-    ############
-
-    #
-    # Lets get tick data for some derivatives
-    # all symbols here is too many for an example
-    # so let's only get data for 10 of each:
-    if( len(f_syms) > 10 ):
-        f_syms = f_syms[0:10]
-    if( len(f_spread) > 10 ):
-        f_spread = f_spread[0:10]
-    if( len(e_opt['p']) > 10 ):
-        e_opt['p'] = e_opt['p'][0:10]
-    if( len(e_opt['c']) > 10 ):
-        e_opt['c'] = e_opt['c'][0:10]
-
-    derivatives = f_syms + f_spread + e_opt['p'] + e_opt['c']
-
-    #
-    # Get a bunch of derivatives tick data:
-    for deriv in derivatives:
-        try:
-            ticks = hist_conn.request_ticks(deriv, 10)
-            print("\n", deriv," DERIVATIVE TICKS!!\n", ticks[0].dtype.names, "\n", ticks, "\n")
-        except Exception as err:
-            if '!NO_DATA!' in str(err):
-                # exception was causing code to halt
-                pass
-            else:
-                print("\n",err,"\n")  # subscription error?
-                break
-
-
-    #
-    # Let's test the BarConn class:
-    #
-    bar_conn = BarConn(name="RunningInIDE")
-    bar_listener = VerboseBarListener("BarListener")
-    bar_conn.add_listener(bar_listener)
-    bar_conn.start_runner()
-
-    # if( len(f_opt['c']) > 10 ):
-    #     f_opt['c'] = f_opt['c'][0:10]
-    # if( len(f_opt['p']) > 10 ):
-    #     f_opt['p'] = f_opt['p'][0:10]
-    #derivatives = derivatives + f_opt['p'] + f_opt['c']
-
-    for deriv in derivatives:
-        # request bars in invervals of every 60 seconds:
-        bar_conn.request_interval_bar_watch(  symbol=deriv ,
-                                                interval=60,
-                                                bgn_prd=start_tm,
-                                                max_days_data=50,
-                                                interval_type='s' )
-
-    time.sleep(3)
-    bar_conn.unwatch_all()
-    bar_conn.stop_runner()
-    time.sleep(1)
-
-    #
-    # Let's test the NewsConn API and get some news:
-    #
-    news_conn = NewsConn(name="RunningInIDE")
-    news_listener = VerboseIQFeedListener("LookupListener")
+    print("Futures Option symbols with underlying %s" % ticker)
+    print(f_syms)
+    lookup_conn.remove_listener(lookup_listener)
+    lookup_conn.stop_runner()
+    del lookup_conn
+
+
+def get_news():
+    news_conn = iq.NewsConn("pyiqfeed-example-News-Conn")
+    news_listener = iq.VerboseIQFeedListener("NewsListener")
     news_conn.add_listener(news_listener)
     news_conn.start_runner()
 
-    #
-    # News Configuration request
-    #
-    config = news_conn.request_news_config()
-    print("\nCLIENT NEWS CONFIG:")
-    pprint(config, width=60)
-    all_sources = [n['type'] for n in config]
-    print( "Subscribed news sources:  ", all_sources, "\n" )
-
-    #
-    # News Headlines request:
-    # Get only headlines from these sources and only about these companies:
-    #
-    srcs ="AP:DTN:CPR:CBW:RTT:MNT:MW:CPZ:CIW"
-    companies='INTC:AMZN:FB'
-    headlines = news_conn.request_news_headlines( sources=srcs, symbols=companies)
-
-    # easy to make news headlines into time sequence data frame:
-    try:
-        import pandas as pd
-        headlines_dataframe = pd.DataFrame(headlines).set_index('timestamp')
-        headlines_dataframe.sort_index(inplace=True)
-        print("\n\nNEWS HEADLINES PANDAS DATAFRAME:\n",headlines_dataframe, "\n\n" )
-    except Exception as err:
-        print(err) # maybe pandas isn't installed on your machine, no other code depends on it, so...
-
-
-    print("\n\nNEWS HEADLINES DATA:\n")
-    pprint(headlines, width=120)
-
-    #
-    # News Story request:
-    # Get story content body per headline id:
-    #
-    counter=0
-    for headline in headlines:
-        story = news_conn.request_news_story(story_id= headline['id'] )
-        print("\nNEWS STORY CONTENT:\n", story, "\n")
-        counter += 1
-        if counter == 3: break
-
-    #
-    # News Story Count Request:
-    # Get number of news stories per company within a given date range:
-    # returns a dictionary where TICKER is key and NUM_STORIES is value
-    #
+    cfg = news_conn.request_news_config()
+    pprint(cfg)
+
+    headlines = news_conn.request_news_headlines(
+        sources='', symbols='', date=None, limit=10);
+    pprint(headlines)
+
+    story_id = headlines[0].story_id
+    story = news_conn.request_news_story(story_id)
+    pprint(story.story)
+
     today = datetime.date.today()
-    five_days_ago = today - datetime.timedelta(days=5)
-    companies = 'AAPL:TSLA:INTC:AMZN:FB:TWTR'
-    story_counts = news_conn.request_story_counts(symbols=companies,
-                                                  bgn_dt=five_days_ago,
-                                                  end_dt=today )
-    print( "\nNEWS STORY COUNTS:", story_counts, "\n")
-
-
-    quote_conn.news_off()
->>>>>>> 42339a27
-    admin_conn.client_stats_off()
-    quote_conn.unwatch("SPY")
-    print("Unwatched")
-    time.sleep(3)
-
-    lookup_conn.stop_runner()
-    quote_conn.stop_runner()
-    hist_conn.stop_runner()
-    admin_conn.stop_runner()+    week_ago = today - datetime.timedelta(days=5)
+
+    counts = news_conn.request_story_counts(
+        symbols=["AAPL", "IBM", "TSLA"],
+        bgn_dt=week_ago, end_dt=today)
+    pprint(counts)
+
+
+if __name__ == "__main__":
+    parser = argparse.ArgumentParser(description="Run pyiqfeed example code")
+    parser.add_argument('-l', action="store_true", dest='level_1',
+                        help="Run Level 1 Quotes")
+    parser.add_argument('-r', action="store_true", dest='regional_quotes',
+                        help="Run Regional Quotes")
+    parser.add_argument('-t', action="store_true", dest='trade_updates',
+                        help="Run Trades Only Quotes")
+    parser.add_argument('-i', action="store_true", dest='interval_data',
+                        help="Run interval data")
+    parser.add_argument("-a", action='store_true', dest='admin_socket',
+                        help="Run Administrative Connection")
+    parser.add_argument("-k", action='store_true', dest='historical_tickdata',
+                        help="Get historical tickdata")
+    parser.add_argument("-b", action='store_true', dest='historical_bars',
+                        help="Get historical bar-data")
+    parser.add_argument("-d", action='store_true', dest='historical_daily_data',
+                        help="Get historical daily data")
+    parser.add_argument("-f", action='store_true', dest='reference_data',
+                        help="Get reference data")
+    parser.add_argument("-c", action='store_true', dest='lookups_and_chains',
+                        help="Lookups and Chains")
+    parser.add_argument("-n", action='store_true', dest='news',
+                        help="News related stuff")
+    results = parser.parse_args()
+
+    launch_service()
+
+    if results.level_1:
+        get_level_1_quotes_and_trades(ticker="SPY", seconds=10)
+    if results.regional_quotes:
+        get_regional_quotes(ticker="SPY", seconds=10)
+    if results.trade_updates:
+        get_trades_only(ticker="SPY", seconds=10)
+    if results.interval_data:
+        get_live_interval_bars(ticker="SPY", bar_len=15, seconds=20)
+    if results.admin_socket:
+        get_administrative_messages(seconds=5)
+    if results.historical_tickdata:
+        get_tickdata(ticker="SPY", max_ticks=100, num_days=2)
+    if results.historical_bars:
+        get_historical_bar_data(ticker="SPY", bar_len=60, bar_unit='s', num_bars=100)
+    if results.historical_daily_data:
+        get_daily_data(ticker="SPY", num_days=10)
+    if results.reference_data:
+        get_reference_data()
+    if results.lookups_and_chains:
+        get_ticker_lookups("SPH9GBM1")
+        get_equity_option_chain("SPY")
+        get_futures_chain("@VX")
+        get_futures_spread_chain("@VX")
+        get_futures_options_chain("CL")
+    if results.news:
+        get_news()